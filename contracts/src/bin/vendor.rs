--- conflicted
+++ resolved
@@ -16,15 +16,11 @@
         "ERC20.json",
     ),
     (
-<<<<<<< HEAD
         "@openzeppelin/contracts@2.5.0/build/contracts/ERC20Mintable.json",
         "ERC20Mintable.json",
     ),
     (
-        "@gnosis.pm/ido-contracts@0.0.1-alpha.1/deployments/rinkeby/EasyAuction.json",
-=======
         "@gnosis.pm/ido-contracts@0.0.1-alpha.5/deployments/rinkeby/EasyAuction.json",
->>>>>>> 1c7efa43
         "EasyAuction.json",
     ),
 ];
